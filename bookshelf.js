--- conflicted
+++ resolved
@@ -1,8 +1,4 @@
-<<<<<<< HEAD
 //     Bookshelf.js 0.3.0
-=======
-//     Bookshelf.js 0.2.8
->>>>>>> 96d18d8b
 
 //     (c) 2013 Tim Griesser
 //     Bookshelf may be freely distributed under the MIT license.
@@ -32,11 +28,7 @@
   triggerThen(Backbone, when);
 
   // Keep in sync with `package.json`.
-<<<<<<< HEAD
   Bookshelf.VERSION = '0.3.0';
-=======
-  Bookshelf.VERSION = '0.2.8';
->>>>>>> 96d18d8b
 
   // We're using `Backbone.Events` rather than `EventEmitter`,
   // for consistency and portability.
@@ -45,130 +37,10 @@
   // `Bookshelf` may be used as a top-level pub-sub bus.
   _.extend(Bookshelf, Events);
 
-<<<<<<< HEAD
   // Array helpers used throughout.
   var array  = [];
   var push   = array.push;
   var splice = array.splice;
-=======
-  var push = Array.prototype.push;
-
-  // Shared functions which are mixed-in to the
-  // `Model`, `Collection`, and `EagerRelation` prototypes.
-  var Shared = {
-
-    // Returns an instance of the query builder.
-    builder: function(table) {
-      return Knex(table);
-    },
-
-    // If there are no arguments, return the current object's
-    // query builder (or create and return a new one). If there are arguments,
-    // call the query builder with the first argument, applying the rest.
-    // If the first argument is an object, assume the keys are query builder
-    // methods, and the values are the arguments for the query.
-    query: function() {
-      this._builder || (this._builder = this.builder(_.result(this, 'tableName')));
-      var args = _.toArray(arguments);
-      if (args.length === 0) return this._builder;
-      var method = args[0];
-      if (_.isFunction(method)) {
-        method.call(this._builder, this._builder);
-      } else if (_.isObject(method)) {
-        for (var key in method) {
-          var target = _.isArray(method[key]) ?  method[key] : [method[key]];
-          this._builder[key].apply(this._builder, target);
-        }
-      } else {
-        this._builder[method].apply(this._builder, args.slice(1));
-      }
-      return this;
-    },
-
-    // Reset the query builder, called internally
-    // each time a query is run.
-    resetQuery: function() {
-      delete this._builder;
-      return this;
-    },
-
-    // Eager loads relationships onto an already populated
-    // `Model` or `Collection` instance.
-    load: function(relations, options) {
-      var target, data;
-      if (!_.isArray(relations)) relations = relations ? [relations] : [];
-      options = _.extend({}, options, {
-        shallow: true,
-        withRelated: relations
-      });
-      if (this instanceof Collection) {
-        data = this.toJSON(options);
-      } else {
-        data = [this.toJSON(options)];
-      }
-      var model = this;
-      return new EagerRelation(this, data)
-        .fetch(options)
-        .then(function() {
-          return model;
-        });
-    },
-
-    // Creates and returns a new `Bookshelf.Sync` instance.
-    sync: function(options) {
-      return new Bookshelf.Sync(this, options);
-    },
-
-    // Standard constraints for regular or eager loaded relations.
-    // If the model isn't an eager load or a collection, it doesn't need
-    // to be populated with the additional `where` clause, as that's already taken
-    // care of during model creation.
-    _constraints: function(resp) {
-      var relatedData = this.relatedData;
-      if (resp) {
-        this.query('whereIn', relatedData.foreignKey, _.uniq(_.pluck(resp, relatedData.parentIdAttr)));
-      } else if (this instanceof Collection) {
-        this.query('where', relatedData.foreignKey, '=', relatedData.fkValue);
-      }
-      if (relatedData.type === 'morphMany') this.query('where', relatedData.morphKey, relatedData.morphValue);
-    },
-
-    // Helper method for adding the constraints needed on a regular or eager loaded
-    // `belongsToMany` relationship.
-    _belongsToManyConstraints: function(resp) {
-      var
-      relatedData   = this.relatedData,
-      columns       = relatedData.columns || (relatedData.columns = []),
-      builder       = this.query(),
-      tableName     = _.result(this, 'tableName'),
-
-      otherKey      = relatedData.otherKey,
-      foreignKey    = relatedData.foreignKey,
-      pivotColumns  = relatedData.pivotColumns,
-      joinTableName = relatedData.joinTableName;
-
-      if (builder.columns.length === 0 && columns.length === 0) {
-        columns.push(tableName + '.*');
-      }
-
-      columns.push(
-        joinTableName + '.' + otherKey + ' as ' + '_pivot_' + otherKey,
-        joinTableName + '.' + foreignKey + ' as ' + '_pivot_' + foreignKey
-      );
-
-      if (pivotColumns) push.apply(columns, pivotColumns);
-
-      builder.join(joinTableName, tableName + '.' + _.result(this, 'idAttribute'), '=', joinTableName + '.' + foreignKey);
-
-      if (resp) {
-        builder.whereIn(joinTableName + '.' + otherKey, _.pluck(resp, relatedData.parentIdAttr));
-      } else {
-        builder.where(joinTableName + '.' + otherKey, '=', relatedData.fkValue);
-      }
-    }
-
-  };
->>>>>>> 96d18d8b
 
   // Bookshelf.Model
   // -------------------
@@ -396,12 +268,7 @@
         model.triggerThen('saving', model, attrs, options)
       ])
       .then(function() {
-<<<<<<< HEAD
         return sync[options.method](attrs && options.patch ? attrs : model.attributes);
-=======
-        var attrs = model.attributes;
-        return sync[method](attrs, options);
->>>>>>> 96d18d8b
       })
       .then(function(resp) {
 
@@ -675,6 +542,7 @@
     // Fetches a single model from the collection, useful on related collections.
     fetchOne: function(options) {
       var model = new this.model;
+      model._knex = this.query().clone();
       if (this.relatedData) model.relatedData = this.relatedData;
       return model.fetch(options);
     },
@@ -986,7 +854,6 @@
     },
 
     // Issues an `insert` command on the query - only used by models.
-<<<<<<< HEAD
     insert: function() {
       var syncing = this.syncing;
       return this.query
@@ -1001,38 +868,12 @@
         return when.reject(new Error('A model cannot be updated without a "where" clause or an idAttribute.'));
       }
       return query.update(syncing.format(_.extend(Object.create(null), attrs)));
-=======
-    insert: function(attrs) {
-      var syncing = this.syncing.resetQuery();
-      return this.query
-        .idAttribute(syncing.idAttribute)
-        .insert(syncing.format(extendNull(attrs)));
-    },
-
-    // Issues an `update` command on the query - only used by models.
-    update: function(attrs, options) {
-      var query = this.query, syncing = this.syncing.resetQuery();
-      if (syncing.id != null) {
-        query.where(syncing.idAttribute, syncing.id);
-      }
-      if (query.wheres.length === 0) {
-        return when.reject(new Error('A model cannot be updated without a "where" clause or an idAttribute.'));
-      }
-      return query.update(syncing.format(extendNull(attrs)));
->>>>>>> 96d18d8b
     },
 
     // Issues a `delete` command on the query.
     del: function() {
-<<<<<<< HEAD
       var query = this.query, syncing = this.syncing;
       if (syncing.id != null) query.where(syncing.idAttribute, syncing.id);
-=======
-      var query = this.query, syncing = this.syncing.resetQuery();
-      if (syncing.id != null) {
-        query.where(syncing.idAttribute, syncing.id);
-      }
->>>>>>> 96d18d8b
       if (query.wheres.length === 0) {
         return when.reject(new Error('A model cannot be destroyed without a "where" clause or an idAttribute.'));
       }
