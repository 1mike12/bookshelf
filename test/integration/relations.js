<<<<<<< HEAD
var _         = require('underscore');
var when      = require('when');
=======
var Promise   = global.testPromise;
>>>>>>> fa7c7c10
var equal     = require('assert').equal;

module.exports = function(Bookshelf) {

  describe('Relations', function() {

    var objs        = require('./helpers/objects')(Bookshelf);
    var Relation    = objs.Relation;
    var Models      = objs.Models;
    var Collections = objs.Collections;

    // Models
    var Site       = Models.Site;
    var SiteMeta   = Models.SiteMeta;
    var Admin      = Models.Admin;
    var Author     = Models.Author;
    var Blog       = Models.Blog;
    var Post       = Models.Post;
    var Comment    = Models.Comment;
    var Tag        = Models.Tag;
    var User       = Models.User;
    var Role       = Models.Role;
    var Photo      = Models.Photo;
    var Customer   = Models.Customer;
    var Instance   = Models.Instance;
    var Hostname   = Models.Hostname;

    // Collections
    var Sites    = Collections.Sites;
    var Admins   = Collections.Admins;
    var Blogs    = Collections.Blogs;
    var Posts    = Collections.Posts;
    var Comments = Collections.Comment;
    var Photos   = Collections.Photos;
    var Authors  = Collections.Authors;

    describe('Bookshelf Relations', function() {

      describe('Standard Relations - Models', function() {

        it('handles belongsTo (blog, site)', function() {
          return new Blog({id: 4})
            .fetch()
            .then(function(model) {
              return model.site().fetch({log: true});
            });
        });

        it('handles hasMany (posts)', function() {
          return new Blog({id: 1})
            .fetch()
            .then(function(model) {
              return model.posts().fetch({log: true});
            });
        });

        it('handles hasOne (meta)', function() {
          return new Site({id: 1})
            .meta()
            .fetch({log: true});
        });

        it('handles belongsToMany (posts)', function() {
          return new Author({id: 1})
            .posts()
            .fetch({log: true});
        });

      });

      describe('Eager Loading - Models', function() {

        it('eager loads "hasOne" relationships correctly (site -> meta)', function() {
          return new Site({id: 1}).fetch({
            log: true,
            withRelated: ['meta']
          });
        });

        it('eager loads "hasMany" relationships correctly (site -> authors, blogs)', function() {
          return new Site({id: 1}).fetch({
            log: true,
            withRelated: ['authors', 'blogs']
          });
        });

        it('eager loads "belongsTo" relationships correctly (blog -> site)', function() {
          return new Blog({id: 3}).fetch({
            log: true,
            withRelated: ['site']
          });
        });

        // it('Throws an error if you try to fetch a related object without the necessary key', function() {
        //   return new Blog({id: 1}).site().fetch().should.be.rejected;
        // });

        it('eager loads "belongsToMany" models correctly (post -> tags)', function() {
          return new Post({id: 1}).fetch({
            log: true,
            withRelated: ['tags']
          });
        });

        it('Attaches an empty related model or collection if the `EagerRelation` comes back blank', function() {
          return new Site({id: 3}).fetch({
            log: true,
            withRelated: ['meta', 'blogs', 'authors.posts']
          });
        });

      });

      describe('Eager Loading - Collections', function() {

        it('eager loads "hasOne" models correctly (sites -> meta)', function() {
          return new Sites().fetch({
            log: true,
            withRelated: ['meta']
          });
        });

        it('eager loads "belongsTo" models correctly (blogs -> site)', function() {
          return new Blogs().fetch({
            log: true,
            withRelated: ['site']
          });
        });

        it('eager loads "hasMany" models correctly (site -> blogs)', function() {
          return new Site({id: 1}).fetch({
            log: true,
            withRelated: ['blogs']
          });
        });

        it('eager loads "belongsToMany" models correctly (posts -> tags)', function() {
          return new Posts()
            .query('where', 'blog_id', '=', 1)
            .fetch({
              log: true,
              withRelated: ['tags']
            });
        });

      });

      describe('Nested Eager Loading - Models', function() {

        it('eager loads "hasMany" -> "hasMany" (site -> authors.ownPosts)', function() {
          return new Site({id: 1}).fetch({
            log: true,
            withRelated: ['authors.ownPosts']
          });
        });

        it('eager loads "hasMany" -> "belongsToMany" (site -> authors.posts)', function() {
          return new Site({id: 1}).fetch({
            log: true,
            withRelated: ['authors.posts']
          });
        });

        it('does multi deep eager loads (site -> authors.ownPosts, authors.site, blogs.posts)', function() {
          return new Site({id: 1}).fetch({
            log: true,
            withRelated: ['authors.ownPosts', 'authors.site', 'blogs.posts']
          });
        });

      });

      describe('Nested Eager Loading - Collections', function() {

        it('eager loads "hasMany" -> "hasMany" (sites -> authors.ownPosts)', function() {
          return new Sites().fetch({
            log: true,
            withRelated: ['authors.ownPosts']
          });
        });

      });

      describe('Model & Collection - load', function() {

        it('eager loads relations on a populated model (site -> blogs, authors.site)', function() {
          return new Site({id: 1}).fetch({log: true}).then(function(m) {
            return m.load(['blogs', 'authors.site']);
          });
        });

        it('eager loads attributes on a collection (sites -> blogs, authors.site)', function() {
          return new Sites().fetch({log: true}).then(function(c) {
            return c.load(['blogs', 'authors.site']);
          });
        });
      });

      describe('Pivot Tables', function() {

        before(function() {
          return Promise.all([
            new Site({id: 1}).admins().detach(),
            new Site({id: 2}).admins().detach()
          ]);
        });

        it('provides "attach" for creating or attaching records', function() {

          var site1  = new Site({id: 1});
          var site2  = new Site({id: 2});
          var admin1 = new Admin({username: 'syncable', password: 'test'});
          var admin2 = new Admin({username: 'syncable', password: 'test'});
          var admin1_id;

          return Promise.all([admin1.save(), admin2.save()])
            .then(function() {
              admin1_id = admin1.id;
              return Promise.all([
                site1.related('admins').attach([admin1, admin2]),
                site2.related('admins').attach(admin2)
              ]);
            })
            .then(function(resp) {
              expect(site1.related('admins')).to.have.length(2);
              expect(site2.related('admins')).to.have.length(1);
            }).then(function() {
              return Promise.all([
                new Site({id: 1}).related('admins').fetch().then(function(c) {
                  c.each(function(m) {
                    equal(m.hasChanged(), false);
                  });
                  equal(c.at(0).pivot.get('item'), 'test');
                  equal(c.length, 2);
                }),
                new Site({id: 2}).related('admins').fetch().then(function(c) {
                  equal(c.length, 1);
                })
              ]);
            })
            .then(function(resp) {
              return Promise.all([
                new Site({id: 1}).related('admins').fetch(),
                new Site({id: 2}).related('admins').fetch()
              ]);
            })
            .spread(function(admins1, admins2) {
              return Promise.all([
                admins1.detach(admin1_id).then(function(c) {
                  expect(admins1).to.have.length(1);
                  return c.fetch();
                }).then(function(c) {
                  equal(c.length, 1);
                }),
                admins2.detach().then(function(c) {
                  expect(admins2).to.have.length(0);
                  return c.fetch();
                }).then(function(c) {
                  equal(c.length, 0);
                })
              ]);
            });
        });

      });

      describe('Custom foreignKey & otherKey', function() {

        it('works with many-to-many (user -> roles)', function() {
          return new User({uid: 1})
            .roles()
            .fetch({log: true});
        });

        it('works with eager loaded many-to-many (user -> roles)', function() {
          return new User({uid: 1})
            .fetch({log: true, withRelated: ['roles']});
        });

      });

      describe('Polymorphic associations', function() {

        it('handles morphOne (photo)', function() {
          return new Author({id: 1})
            .photo()
            .fetch({log: true});
        });

        it('handles morphMany (photo)', function() {
          return new Site({id: 1})
            .photos()
            .fetch({log: true});
        });

        it('handles morphTo (imageable "authors")', function() {
          return new Photo({imageable_id: 1, imageable_type: 'authors'})
            .imageable()
            .fetch({log: true});
        });

        it('handles morphTo (imageable "sites")', function() {
          return new Photo({imageable_id: 1, imageable_type: 'sites'})
            .imageable()
            .fetch({log: true});
        });

        it('eager loads morphMany (sites -> photos)', function() {
          return new Sites().fetch({log: true, withRelated: ['photos']});
        });

        it('eager loads morphTo (photos -> imageable)', function() {
          return new Photos().fetch({log: true, withRelated: ['imageable']});
        });

        it('eager loads beyond the morphTo, where possible', function() {
          return new Photos().fetch({log: true, withRelated: ['imageable.authors']});
        });

      });

      describe('`through` relations', function() {

        it('handles hasMany `through`', function() {
          return new Blog({id: 1}).comments().fetch({log: true});
        });

        it('eager loads hasMany `through`', function() {
          return new Blogs().query({where: {site_id: 1}}).fetch({
            log: true,
            withRelated: 'comments'
          });
        });

        it('handles hasOne `through`', function() {
          return new Site({id: 1}).info().fetch({log: true});
        });

        it('eager loads hasOne `through`', function() {
          return new Sites().query('where', 'id', '<', 3).fetch({
            log: true,
            withRelated: 'info'
          });
        });

        it('eager loads belongsToMany `through`', function() {
          return new Authors().fetch({log: true, withRelated: 'blogs'});
        });

      });

    });

    describe('Issue #63 - hasOne relations', function() {

      it('should return Customer (id=1) with settings', function () {

        var expected = {
          id      : 1,
          name    : 'Customer1',
          settings: {
            id : 1,
            Customer_id : 1,
            data : 'Europe/Paris'
          }
        };

        return new Customer({ id: 1 })
          .fetch({ withRelated: 'settings' })
          .then(function (model) {
            var cust = model.toJSON();
            expect(cust).to.eql(expected);
          });
      });

      it('should return Customer (id=4) with settings', function () {

        var expected = {
          id : 4,
          name : 'Customer4',
          settings: {
            id : 2,
            Customer_id : 4,
            data : 'UTC'
          }
        };

        return new Customer({ id: 4 })
          .fetch({ withRelated: 'settings' })
          .then(function (model) {
            var cust = model.toJSON();
            expect(cust).to.eql(expected);
          });
      });
    });

    describe('Issue #65, custom idAttribute with eager loaded belongsTo', function() {

      it('#65 - should eager load correctly for models', function() {

        return new Hostname({hostname: 'google.com'}).fetch({log: true, withRelated: 'instance'});

      });

      it('#65 - should eager load correctly for collections', function() {

        return new Bookshelf.Collection([], {model: Hostname}).fetch({log: true,  withRelated: 'instance'});

      });

    });

    describe('Issue #70 - fetching specific columns, and relations', function() {

      it('doesnt pass the columns along to sub-queries', function() {

        return new Author({id: 2})
          .fetch({
            withRelated: 'posts',
            columns: ['id', 'last_name']
          })
          .then(function(author) {

            expect(author.attributes.first_name).to.be.undefined;

            expect(author.related('posts').length).to.equal(2);

          });

      });

    });

    describe('Issue #77 - Using collection.create() on relations', function() {

      it('maintains the correct parent model references when using related()', function() {

        return new Site().fetch({withRelated: 'authors'}).then(function(site) {

          return site.related('authors').create({first_name: 'Dummy', last_name: 'Account'}).then(function(model) {

            expect(model.attributes).to.eql({first_name: 'Dummy', last_name: 'Account', site_id: site.id, id: model.id});

            expect(site.related('authors')).to.have.length(3);

          });

        });

      });

    });

    describe('Issue #97 - Eager loading on parsed models', function() {

      it('correctly pairs eager-loaded models before parse()', function () {
        return when.all([
          new Blog({id: 1}).related('parsedPosts').fetch(),
          new Blog({id: 1}).fetch({ withRelated: 'parsedPosts' })
        ]).then(function (data) {
          var parsedPosts = data[0], blog = data[1];
          expect(blog.related('parsedPosts').length).to.equal(parsedPosts.length);
        });
      });

      it('parses eager-loaded models after pairing', function () {
        return new Blog({id: 1}).fetch({ withRelated: 'parsedPosts' })
          .then(function (blog) {
            var attrs = blog.related('parsedPosts').at(0).attributes;
            Object.keys(attrs).forEach(function (key) {
              expect(/_parsed$/.test(key)).to.be.true;
            });
          });
      });

      it('parses eager-loaded morphTo relations (model)', function () {
        return new Photos().fetch({ withRelated: 'imageableParsed.meta', log: true })
          .then(function (photos) {
            photos.forEach(function(photo) {
              var attrs = photo.related('imageableParsed').attributes;
              Object.keys(attrs).forEach(function (key) {
                expect(/_parsed$/.test(key)).to.be.true;
              });
            });
          });
      });

    });

  });

};<|MERGE_RESOLUTION|>--- conflicted
+++ resolved
@@ -1,9 +1,5 @@
-<<<<<<< HEAD
 var _         = require('underscore');
-var when      = require('when');
-=======
 var Promise   = global.testPromise;
->>>>>>> fa7c7c10
 var equal     = require('assert').equal;
 
 module.exports = function(Bookshelf) {
@@ -460,7 +456,7 @@
     describe('Issue #97 - Eager loading on parsed models', function() {
 
       it('correctly pairs eager-loaded models before parse()', function () {
-        return when.all([
+        return Promise.all([
           new Blog({id: 1}).related('parsedPosts').fetch(),
           new Blog({id: 1}).fetch({ withRelated: 'parsedPosts' })
         ]).then(function (data) {
